--- conflicted
+++ resolved
@@ -27,8 +27,12 @@
         self.seed_idx = (self.seed_idx + 1) % len(self.seeds)
         return self.env.reset(seed=seed, **kwargs)
 
-
-class ActionBonus(Wrapper):
+    def step(self, action):
+        obs, reward, done, info = self.env.step(action)
+        return obs, reward, done, info
+
+
+class ActionBonus(gym.Wrapper):
     """
     Wrapper which adds an exploration bonus.
     This is a reward to encourage exploration of less
@@ -99,11 +103,7 @@
         return self.env.reset(**kwargs)
 
 
-<<<<<<< HEAD
-class ImgObsWrapper(gym.Wrapper):
-=======
 class ImgObsWrapper(ObservationWrapper):
->>>>>>> 8dc83530
     """
     Use the image as the only observation output, no language/mission.
     """
@@ -116,11 +116,7 @@
         return obs["image"]
 
 
-<<<<<<< HEAD
-class OneHotPartialObsWrapper(gym.Wrapper):
-=======
 class OneHotPartialObsWrapper(ObservationWrapper):
->>>>>>> 8dc83530
     """
     Wrapper to get a one-hot encoding of a partially observable
     agent view as observation.
@@ -160,11 +156,7 @@
         return {**obs, "image": out}
 
 
-<<<<<<< HEAD
-class RGBImgObsWrapper(gym.Wrapper):
-=======
 class RGBImgObsWrapper(ObservationWrapper):
->>>>>>> 8dc83530
     """
     Wrapper to use fully observable RGB image as observation,
     This can be used to have the agent to solve the gridworld in pixel space.
@@ -194,11 +186,7 @@
         return {**obs, "image": rgb_img}
 
 
-<<<<<<< HEAD
-class RGBImgPartialObsWrapper(gym.Wrapper):
-=======
 class RGBImgPartialObsWrapper(ObservationWrapper):
->>>>>>> 8dc83530
     """
     Wrapper to use partially observable RGB image as observation.
     This can be used to have the agent to solve the gridworld in pixel space.
@@ -229,11 +217,7 @@
         return {**obs, "image": rgb_img_partial}
 
 
-<<<<<<< HEAD
-class FullyObsWrapper(gym.Wrapper):
-=======
 class FullyObsWrapper(ObservationWrapper):
->>>>>>> 8dc83530
     """
     Fully observable gridworld using a compact grid encoding
     """
@@ -262,11 +246,7 @@
         return {**obs, "image": full_grid}
 
 
-<<<<<<< HEAD
-class DictObservationSpaceWrapper(gym.Wrapper):
-=======
 class DictObservationSpaceWrapper(ObservationWrapper):
->>>>>>> 8dc83530
     """
     Transforms the observation space (that has a textual component) to a fully numerical observation space,
     where the textual instructions are replaced by arrays representing the indices of each word in a fixed vocabulary.
@@ -384,11 +364,7 @@
         return obs
 
 
-<<<<<<< HEAD
-class FlatObsWrapper(gym.Wrapper):
-=======
 class FlatObsWrapper(ObservationWrapper):
->>>>>>> 8dc83530
     """
     Encode mission strings using a one-hot scheme,
     and combine these with observed images into one flat array
@@ -484,11 +460,7 @@
         return {**obs, "image": image}
 
 
-<<<<<<< HEAD
-class DirectionObsWrapper(gym.Wrapper):
-=======
 class DirectionObsWrapper(ObservationWrapper):
->>>>>>> 8dc83530
     """
     Provides the slope/angular direction to the goal with the observations as modeled by (y2 - y2 )/( x2 - x1)
     type = {slope , angle}
@@ -522,11 +494,7 @@
         return obs
 
 
-<<<<<<< HEAD
-class SymbolicObsWrapper(gym.Wrapper):
-=======
 class SymbolicObsWrapper(ObservationWrapper):
->>>>>>> 8dc83530
     """
     Fully observable grid with a symbolic state representation.
     The symbol is a triple of (X, Y, IDX), where X and Y are
