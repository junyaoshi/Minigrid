--- conflicted
+++ resolved
@@ -64,7 +64,6 @@
 
         return obs, reward, done, info
 
-<<<<<<< HEAD
 
 register(
     id='MiniGrid-RedBlueDoors-6x6-v0',
@@ -75,18 +74,4 @@
 register(
     id='MiniGrid-RedBlueDoors-8x8-v0',
     entry_point='gym_minigrid.envs.redbluedoors:RedBlueDoorEnv'
-=======
-
-class RedBlueDoorEnv6x6(RedBlueDoorEnv):
-    def __init__(self, **kwargs):
-        super().__init__(size=6, **kwargs)
-
-
-register(
-    id="MiniGrid-RedBlueDoors-6x6-v0", entry_point="gym_minigrid.envs:RedBlueDoorEnv6x6"
-)
-
-register(
-    id="MiniGrid-RedBlueDoors-8x8-v0", entry_point="gym_minigrid.envs:RedBlueDoorEnv"
->>>>>>> fcb4d5ae
 )