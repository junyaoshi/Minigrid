--- conflicted
+++ resolved
@@ -67,20 +67,4 @@
                 reward = 0
                 terminated = True
 
-<<<<<<< HEAD
-        return obs, reward, terminated, truncated, info
-
-
-register(
-    id="MiniGrid-RedBlueDoors-6x6-v0",
-    entry_point="gym_minigrid.envs.redbluedoors:RedBlueDoorEnv",
-    size=6,
-)
-
-register(
-    id="MiniGrid-RedBlueDoors-8x8-v0",
-    entry_point="gym_minigrid.envs.redbluedoors:RedBlueDoorEnv",
-)
-=======
-        return obs, reward, done, info
->>>>>>> 8dc83530
+        return obs, reward, terminated, truncated, info